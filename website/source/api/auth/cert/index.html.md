--- conflicted
+++ resolved
@@ -32,17 +32,6 @@
 - `allowed_names` `(string: "")` - Constrain the Common and Alternative Names in
   the client certificate with a [globbed pattern]
   (https://github.com/ryanuber/go-glob/blob/master/README.md#example). Value is
-<<<<<<< HEAD
-  a comma-separated list of patterns.  Authentication requires at least one Name matching at least one pattern.  If not set, defaults to allowing all names.
-- `policies` `(string: "")` - A comma-separated list of policies to set on tokens
-  issued when authenticating against this CA certificate.
-- `display_name` `(string: "")` -   The `display_name` to set on tokens issued
-  when authenticating against this CA certificate. If not set, defaults to the
-  name of the role.
-- `ttl` `(string: "")` - The TTL period of the token, provided as a number of
-  seconds. If not provided, the token is valid for the the mount or system
-  default TTL time, in that order.
-=======
   a comma-separated list of patterns. Authentication requires at least one Name
   matching at least one pattern. If not set, defaults to allowing all names.
 - `required_extensions` `(string: "" or array:[])` - Require specific Custom
@@ -66,8 +55,6 @@
   set on the token at each renewal is fixed to the value specified here. If this
   value is modified, the token will pick up the new value at its next renewal.
 
->>>>>>> eb7fd85e
-
 ### Sample Payload
 
 ```json
